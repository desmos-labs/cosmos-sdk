--- conflicted
+++ resolved
@@ -49,19 +49,9 @@
 			}
 
 			msg := types.NewMsgSend(clientCtx.GetFromAddress(), toAddr, coins)
-<<<<<<< HEAD
 			if err := msg.ValidateBasic(); err != nil {
 				return err
 			}
-
-			svcMsgClientConn := &msgservice.ServiceMsgClientConn{}
-			msgClient := types.NewMsgClient(svcMsgClientConn)
-			_, err = msgClient.Send(cmd.Context(), msg)
-			if err != nil {
-				return err
-			}
-=======
->>>>>>> 3e4d81c3
 
 			return tx.GenerateOrBroadcastTxCLI(clientCtx, cmd.Flags(), msg)
 		},
