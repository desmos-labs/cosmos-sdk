--- conflicted
+++ resolved
@@ -26,38 +26,33 @@
 	if !found {
 		return
 	}
-	logger := ctx.Logger()
 
 	// To make sure clear upgrade is executed at the same block
 	if plan.ShouldExecute(ctx) {
 		// If skip upgrade has been set for current height, we clear the upgrade plan
 		if k.IsSkipHeight(ctx.BlockHeight()) {
 			skipUpgradeMsg := fmt.Sprintf("UPGRADE \"%s\" SKIPPED at %d: %s", plan.Name, plan.Height, plan.Info)
-			logger.Info(skipUpgradeMsg)
+			ctx.Logger().Info(skipUpgradeMsg)
 
 			// Clear the upgrade plan at current height
 			k.ClearUpgradePlan(ctx)
 			return
 		}
 
-		// Prepare shutdown if we don't have an upgrade handler for this upgrade name (meaning this software is out of date)
 		if !k.HasHandler(plan.Name) {
 			// Write the upgrade info to disk. The UpgradeStoreLoader uses this info to perform or skip
 			// store migrations.
-<<<<<<< HEAD
-			err := k.DumpUpgradeInfoToDisk(ctx.BlockHeight(), plan)
-=======
 			err := k.DumpUpgradeInfoWithInfoToDisk(ctx.BlockHeight(), plan.Name, plan.Info)
->>>>>>> 59d7dc46
 			if err != nil {
 				panic(fmt.Errorf("unable to write upgrade info to filesystem: %s", err.Error()))
 			}
 
 			upgradeMsg := BuildUpgradeNeededMsg(plan)
-			logger.Error(upgradeMsg)
+			// We don't have an upgrade handler for this upgrade name, meaning this software is out of date so shutdown
+			ctx.Logger().Error(upgradeMsg)
+
 			panic(upgradeMsg)
 		}
-
 		// We have an upgrade handler for this upgrade name, so apply the upgrade
 		ctx.Logger().Info(fmt.Sprintf("applying upgrade \"%s\" at %s", plan.Name, plan.DueAt()))
 		ctx = ctx.WithBlockGasMeter(sdk.NewInfiniteGasMeter())
@@ -68,7 +63,7 @@
 	// if we have a pending upgrade, but it is not yet time, make sure we did not
 	// set the handler already
 	if k.HasHandler(plan.Name) {
-		downgradeMsg := fmt.Sprintf("BINARY UPDATED BEFORE TRIGGER! UPGRADE \"%s\" - in binary but not executed on chain. Downgrade your binary", plan.Name)
+		downgradeMsg := fmt.Sprintf("BINARY UPDATED BEFORE TRIGGER! UPGRADE \"%s\" - in binary but not executed on chain", plan.Name)
 		ctx.Logger().Error(downgradeMsg)
 		panic(downgradeMsg)
 	}
