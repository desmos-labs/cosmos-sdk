package keeper

import (
	"encoding/binary"
	"encoding/json"
	"io/ioutil"
	"os"
	"path"
	"path/filepath"
	"sort"

	"github.com/tendermint/tendermint/libs/log"
	tmos "github.com/tendermint/tendermint/libs/os"

	"github.com/cosmos/cosmos-sdk/codec"
	"github.com/cosmos/cosmos-sdk/store/prefix"
	sdk "github.com/cosmos/cosmos-sdk/types"
	sdkerrors "github.com/cosmos/cosmos-sdk/types/errors"
	"github.com/cosmos/cosmos-sdk/types/module"
	xp "github.com/cosmos/cosmos-sdk/x/upgrade/exported"
	"github.com/cosmos/cosmos-sdk/x/upgrade/types"
)

// Deprecated: UpgradeInfoFileName file to store upgrade information
// use x/upgrade/types.UpgradeInfoFilename instead.
const UpgradeInfoFileName string = "upgrade-info.json"

type Keeper struct {
	homePath           string                          // root directory of app config
	skipUpgradeHeights map[int64]bool                  // map of heights to skip for an upgrade
	storeKey           sdk.StoreKey                    // key to access x/upgrade store
	cdc                codec.BinaryCodec               // App-wide binary codec
	upgradeHandlers    map[string]types.UpgradeHandler // map of plan name to upgrade handler
	versionSetter      xp.ProtocolVersionSetter        // implements setting the protocol version field on BaseApp
}

// NewKeeper constructs an upgrade Keeper which requires the following arguments:
// skipUpgradeHeights - map of heights to skip an upgrade
// storeKey - a store key with which to access upgrade's store
// cdc - the app-wide binary codec
// homePath - root directory of the application's config
// vs - the interface implemented by baseapp which allows setting baseapp's protocol version field
func NewKeeper(skipUpgradeHeights map[int64]bool, storeKey sdk.StoreKey, cdc codec.BinaryCodec, homePath string, vs xp.ProtocolVersionSetter) Keeper {
	return Keeper{
		homePath:           homePath,
		skipUpgradeHeights: skipUpgradeHeights,
		storeKey:           storeKey,
		cdc:                cdc,
		upgradeHandlers:    map[string]types.UpgradeHandler{},
		versionSetter:      vs,
	}
}

// SetUpgradeHandler sets an UpgradeHandler for the upgrade specified by name. This handler will be called when the upgrade
// with this name is applied. In order for an upgrade with the given name to proceed, a handler for this upgrade
// must be set even if it is a no-op function.
func (k Keeper) SetUpgradeHandler(name string, upgradeHandler types.UpgradeHandler) {
	k.upgradeHandlers[name] = upgradeHandler
}

// setProtocolVersion sets the protocol version to state
func (k Keeper) setProtocolVersion(ctx sdk.Context, v uint64) {
	store := ctx.KVStore(k.storeKey)
	versionBytes := make([]byte, 8)
	binary.BigEndian.PutUint64(versionBytes, v)
	store.Set([]byte{types.ProtocolVersionByte}, versionBytes)
}

// getProtocolVersion gets the protocol version from state
func (k Keeper) getProtocolVersion(ctx sdk.Context) uint64 {
	store := ctx.KVStore(k.storeKey)
	ok := store.Has([]byte{types.ProtocolVersionByte})
	if ok {
		pvBytes := store.Get([]byte{types.ProtocolVersionByte})
		protocolVersion := binary.BigEndian.Uint64(pvBytes)

		return protocolVersion
	}
	// default value
	return 0
}

// SetModuleVersionMap saves a given version map to state
func (k Keeper) SetModuleVersionMap(ctx sdk.Context, vm module.VersionMap) {
	if len(vm) > 0 {
		store := ctx.KVStore(k.storeKey)
		versionStore := prefix.NewStore(store, []byte{types.VersionMapByte})
		// Even though the underlying store (cachekv) store is sorted, we still
		// prefer a deterministic iteration order of the map, to avoid undesired
		// surprises if we ever change stores.
		sortedModNames := make([]string, 0, len(vm))

		for key := range vm {
			sortedModNames = append(sortedModNames, key)
		}
		sort.Strings(sortedModNames)

		for _, modName := range sortedModNames {
			ver := vm[modName]
			nameBytes := []byte(modName)
			verBytes := make([]byte, 8)
			binary.BigEndian.PutUint64(verBytes, ver)
			versionStore.Set(nameBytes, verBytes)
		}
	}
}

// GetModuleVersionMap returns a map of key module name and value module consensus version
// as defined in ADR-041.
func (k Keeper) GetModuleVersionMap(ctx sdk.Context) module.VersionMap {
	store := ctx.KVStore(k.storeKey)
	it := sdk.KVStorePrefixIterator(store, []byte{types.VersionMapByte})

	vm := make(module.VersionMap)
	defer it.Close()
	for ; it.Valid(); it.Next() {
		moduleBytes := it.Key()
		// first byte is prefix key, so we remove it here
		name := string(moduleBytes[1:])
		moduleVersion := binary.BigEndian.Uint64(it.Value())
		vm[name] = moduleVersion
	}

	return vm
}

// GetModuleVersions gets a slice of module consensus versions
func (k Keeper) GetModuleVersions(ctx sdk.Context) []*types.ModuleVersion {
	store := ctx.KVStore(k.storeKey)
	it := sdk.KVStorePrefixIterator(store, []byte{types.VersionMapByte})
	defer it.Close()

	mv := make([]*types.ModuleVersion, 0)
	for ; it.Valid(); it.Next() {
		moduleBytes := it.Key()
		name := string(moduleBytes[1:])
		moduleVersion := binary.BigEndian.Uint64(it.Value())
		mv = append(mv, &types.ModuleVersion{
			Name:    name,
			Version: moduleVersion,
		})
	}
	return mv
}

// gets the version for a given module, and returns true if it exists, false otherwise
func (k Keeper) getModuleVersion(ctx sdk.Context, name string) (uint64, bool) {
	store := ctx.KVStore(k.storeKey)
	it := sdk.KVStorePrefixIterator(store, []byte{types.VersionMapByte})
	defer it.Close()

	for ; it.Valid(); it.Next() {
		moduleName := string(it.Key()[1:])
		if moduleName == name {
			version := binary.BigEndian.Uint64(it.Value())
			return version, true
		}
	}
	return 0, false
}

// ScheduleUpgrade schedules an upgrade based on the specified plan.
// If there is another Plan already scheduled, it will cancel and overwrite it.
// ScheduleUpgrade will also write the upgraded client to the upgraded client path
// if an upgraded client is specified in the plan
func (k Keeper) ScheduleUpgrade(ctx sdk.Context, plan types.Plan) error {
	if err := plan.ValidateBasic(); err != nil {
		return err
	}

	if plan.Height <= ctx.BlockHeight() {
		return sdkerrors.Wrap(sdkerrors.ErrInvalidRequest, "upgrade cannot be scheduled in the past")
	}

	if k.GetDoneHeight(ctx, plan.Name) != 0 {
		return sdkerrors.Wrapf(sdkerrors.ErrInvalidRequest, "upgrade with name %s has already been completed", plan.Name)
	}

	store := ctx.KVStore(k.storeKey)

	// clear any old IBC state stored by previous plan
	oldPlan, found := k.GetUpgradePlan(ctx)
	if found {
		k.ClearIBCState(ctx, oldPlan.Height)
	}

	bz := k.cdc.MustMarshal(&plan)
	store.Set(types.PlanKey(), bz)

	return nil
}

// SetUpgradedClient sets the expected upgraded client for the next version of this chain at the last height the current chain will commit.
func (k Keeper) SetUpgradedClient(ctx sdk.Context, planHeight int64, bz []byte) error {
	store := ctx.KVStore(k.storeKey)
	store.Set(types.UpgradedClientKey(planHeight), bz)
	return nil
}

// GetUpgradedClient gets the expected upgraded client for the next version of this chain
func (k Keeper) GetUpgradedClient(ctx sdk.Context, height int64) ([]byte, bool) {
	store := ctx.KVStore(k.storeKey)
	bz := store.Get(types.UpgradedClientKey(height))
	if len(bz) == 0 {
		return nil, false
	}

	return bz, true
}

// SetUpgradedConsensusState set the expected upgraded consensus state for the next version of this chain
// using the last height committed on this chain.
func (k Keeper) SetUpgradedConsensusState(ctx sdk.Context, planHeight int64, bz []byte) error {
	store := ctx.KVStore(k.storeKey)
	store.Set(types.UpgradedConsStateKey(planHeight), bz)
	return nil
}

// GetUpgradedConsensusState set the expected upgraded consensus state for the next version of this chain
func (k Keeper) GetUpgradedConsensusState(ctx sdk.Context, lastHeight int64) ([]byte, bool) {
	store := ctx.KVStore(k.storeKey)
	bz := store.Get(types.UpgradedConsStateKey(lastHeight))
	if len(bz) == 0 {
		return nil, false
	}

	return bz, true
}

// GetDoneHeight returns the height at which the given upgrade was executed
func (k Keeper) GetDoneHeight(ctx sdk.Context, name string) int64 {
	store := prefix.NewStore(ctx.KVStore(k.storeKey), []byte{types.DoneByte})
	bz := store.Get([]byte(name))
	if len(bz) == 0 {
		return 0
	}

	return int64(binary.BigEndian.Uint64(bz))
}

// ClearIBCState clears any planned IBC state
func (k Keeper) ClearIBCState(ctx sdk.Context, lastHeight int64) {
	// delete IBC client and consensus state from store if this is IBC plan
	store := ctx.KVStore(k.storeKey)
	store.Delete(types.UpgradedClientKey(lastHeight))
	store.Delete(types.UpgradedConsStateKey(lastHeight))
}

// ClearUpgradePlan clears any schedule upgrade and associated IBC states.
func (k Keeper) ClearUpgradePlan(ctx sdk.Context) {
	// clear IBC states everytime upgrade plan is removed
	oldPlan, found := k.GetUpgradePlan(ctx)
	if found {
		k.ClearIBCState(ctx, oldPlan.Height)
	}

	store := ctx.KVStore(k.storeKey)
	store.Delete(types.PlanKey())
}

// Logger returns a module-specific logger.
func (k Keeper) Logger(ctx sdk.Context) log.Logger {
	return ctx.Logger().With("module", "x/"+types.ModuleName)
}

// GetUpgradePlan returns the currently scheduled Plan if any, setting havePlan to true if there is a scheduled
// upgrade or false if there is none
func (k Keeper) GetUpgradePlan(ctx sdk.Context) (plan types.Plan, havePlan bool) {
	store := ctx.KVStore(k.storeKey)
	bz := store.Get(types.PlanKey())
	if bz == nil {
		return plan, false
	}

	k.cdc.MustUnmarshal(bz, &plan)
	return plan, true
}

// setDone marks this upgrade name as being done so the name can't be reused accidentally
func (k Keeper) setDone(ctx sdk.Context, name string) {
	store := prefix.NewStore(ctx.KVStore(k.storeKey), []byte{types.DoneByte})
	bz := make([]byte, 8)
	binary.BigEndian.PutUint64(bz, uint64(ctx.BlockHeight()))
	store.Set([]byte(name), bz)
}

// HasHandler returns true iff there is a handler registered for this name
func (k Keeper) HasHandler(name string) bool {
	_, ok := k.upgradeHandlers[name]
	return ok
}

// ApplyUpgrade will execute the handler associated with the Plan and mark the plan as done.
func (k Keeper) ApplyUpgrade(ctx sdk.Context, plan types.Plan) {
	handler := k.upgradeHandlers[plan.Name]
	if handler == nil {
		panic("ApplyUpgrade should never be called without first checking HasHandler")
	}

	updatedVM, err := handler(ctx, plan, k.GetModuleVersionMap(ctx))
	if err != nil {
		panic(err)
	}

	k.SetModuleVersionMap(ctx, updatedVM)

	// incremement the protocol version and set it in state and baseapp
	nextProtocolVersion := k.getProtocolVersion(ctx) + 1
	k.setProtocolVersion(ctx, nextProtocolVersion)
	if k.versionSetter != nil {
		// set protocol version on BaseApp
		k.versionSetter.SetProtocolVersion(nextProtocolVersion)
	}

	// Must clear IBC state after upgrade is applied as it is stored separately from the upgrade plan.
	// This will prevent resubmission of upgrade msg after upgrade is already completed.
	k.ClearIBCState(ctx, plan.Height)
	k.ClearUpgradePlan(ctx)
	k.setDone(ctx, plan.Name)
}

// IsSkipHeight checks if the given height is part of skipUpgradeHeights
func (k Keeper) IsSkipHeight(height int64) bool {
	return k.skipUpgradeHeights[height]
}

<<<<<<< HEAD
// DumpUpgradeInfoToDisk writes upgrade information to UpgradeInfoFileName.
func (k Keeper) DumpUpgradeInfoToDisk(height int64, p types.Plan) error {
=======
// DumpUpgradeInfoToDisk writes upgrade information to UpgradeInfoFileName. The function
// doesn't save the `Plan.Info` data, hence it won't support auto download functionality
// by cosmvisor.
// NOTE: this function will be update in the next release.
func (k Keeper) DumpUpgradeInfoToDisk(height int64, name string) error {
	return k.DumpUpgradeInfoWithInfoToDisk(height, name, "")
}

// Deprecated: DumpUpgradeInfoWithInfoToDisk writes upgrade information to UpgradeInfoFileName.
// `info` should be provided and contain Plan.Info data in order to support
// auto download functionality by cosmovisor and other tools using upgarde-info.json
// (GetUpgradeInfoPath()) file.
func (k Keeper) DumpUpgradeInfoWithInfoToDisk(height int64, name string, info string) error {
>>>>>>> 59d7dc46
	upgradeInfoFilePath, err := k.GetUpgradeInfoPath()
	if err != nil {
		return err
	}

<<<<<<< HEAD
	upgradeInfo := types.Plan{
		Name:   p.Name,
		Height: height,
		Info:   p.Info,
=======
	upgradeInfo := upgradeInfo{
		Name:   name,
		Height: height,
		Info:   info,
>>>>>>> 59d7dc46
	}
	bz, err := json.Marshal(upgradeInfo)
	if err != nil {
		return err
	}

	return ioutil.WriteFile(upgradeInfoFilePath, bz, 0600)
}

// GetUpgradeInfoPath returns the upgrade info file path
func (k Keeper) GetUpgradeInfoPath() (string, error) {
	upgradeInfoFileDir := path.Join(k.getHomeDir(), "data")
	err := tmos.EnsureDir(upgradeInfoFileDir, os.ModePerm)
	if err != nil {
		return "", err
	}

	return filepath.Join(upgradeInfoFileDir, types.UpgradeInfoFilename), nil
}

// getHomeDir returns the height at which the given upgrade was executed
func (k Keeper) getHomeDir() string {
	return k.homePath
}

// ReadUpgradeInfoFromDisk returns the name and height of the upgrade which is
// written to disk by the old binary when panicking. An error is returned if
// the upgrade path directory cannot be created or if the file exists and
// cannot be read or if the upgrade info fails to unmarshal.
func (k Keeper) ReadUpgradeInfoFromDisk() (types.Plan, error) {
	var upgradeInfo types.Plan

	upgradeInfoPath, err := k.GetUpgradeInfoPath()
	if err != nil {
		return upgradeInfo, err
	}

	data, err := ioutil.ReadFile(upgradeInfoPath)
	if err != nil {
		// if file does not exist, assume there are no upgrades
		if os.IsNotExist(err) {
			return upgradeInfo, nil
		}

		return upgradeInfo, err
	}

	if err := json.Unmarshal(data, &upgradeInfo); err != nil {
		return upgradeInfo, err
	}

	return upgradeInfo, nil
}

// upgradeInfo is stripped types.Plan structure used to dump upgrade plan data.
type upgradeInfo struct {
	// Name has types.Plan.Name value
	Name string `json:"name,omitempty"`
	// Height has types.Plan.Height value
	Height int64 `json:"height,omitempty"`
	// Height has types.Plan.Height value
	Info string `json:"info,omitempty"`
}<|MERGE_RESOLUTION|>--- conflicted
+++ resolved
@@ -14,6 +14,7 @@
 
 	"github.com/cosmos/cosmos-sdk/codec"
 	"github.com/cosmos/cosmos-sdk/store/prefix"
+	store "github.com/cosmos/cosmos-sdk/store/types"
 	sdk "github.com/cosmos/cosmos-sdk/types"
 	sdkerrors "github.com/cosmos/cosmos-sdk/types/errors"
 	"github.com/cosmos/cosmos-sdk/types/module"
@@ -21,8 +22,7 @@
 	"github.com/cosmos/cosmos-sdk/x/upgrade/types"
 )
 
-// Deprecated: UpgradeInfoFileName file to store upgrade information
-// use x/upgrade/types.UpgradeInfoFilename instead.
+// UpgradeInfoFileName file to store upgrade information
 const UpgradeInfoFileName string = "upgrade-info.json"
 
 type Keeper struct {
@@ -160,7 +160,8 @@
 }
 
 // ScheduleUpgrade schedules an upgrade based on the specified plan.
-// If there is another Plan already scheduled, it will cancel and overwrite it.
+// If there is another Plan already scheduled, it will overwrite it
+// (implicitly cancelling the current plan)
 // ScheduleUpgrade will also write the upgraded client to the upgraded client path
 // if an upgraded client is specified in the plan
 func (k Keeper) ScheduleUpgrade(ctx sdk.Context, plan types.Plan) error {
@@ -324,10 +325,6 @@
 	return k.skipUpgradeHeights[height]
 }
 
-<<<<<<< HEAD
-// DumpUpgradeInfoToDisk writes upgrade information to UpgradeInfoFileName.
-func (k Keeper) DumpUpgradeInfoToDisk(height int64, p types.Plan) error {
-=======
 // DumpUpgradeInfoToDisk writes upgrade information to UpgradeInfoFileName. The function
 // doesn't save the `Plan.Info` data, hence it won't support auto download functionality
 // by cosmvisor.
@@ -341,23 +338,15 @@
 // auto download functionality by cosmovisor and other tools using upgarde-info.json
 // (GetUpgradeInfoPath()) file.
 func (k Keeper) DumpUpgradeInfoWithInfoToDisk(height int64, name string, info string) error {
->>>>>>> 59d7dc46
 	upgradeInfoFilePath, err := k.GetUpgradeInfoPath()
 	if err != nil {
 		return err
 	}
 
-<<<<<<< HEAD
-	upgradeInfo := types.Plan{
-		Name:   p.Name,
-		Height: height,
-		Info:   p.Info,
-=======
 	upgradeInfo := upgradeInfo{
 		Name:   name,
 		Height: height,
 		Info:   info,
->>>>>>> 59d7dc46
 	}
 	bz, err := json.Marshal(upgradeInfo)
 	if err != nil {
@@ -375,7 +364,7 @@
 		return "", err
 	}
 
-	return filepath.Join(upgradeInfoFileDir, types.UpgradeInfoFilename), nil
+	return filepath.Join(upgradeInfoFileDir, UpgradeInfoFileName), nil
 }
 
 // getHomeDir returns the height at which the given upgrade was executed
@@ -387,8 +376,8 @@
 // written to disk by the old binary when panicking. An error is returned if
 // the upgrade path directory cannot be created or if the file exists and
 // cannot be read or if the upgrade info fails to unmarshal.
-func (k Keeper) ReadUpgradeInfoFromDisk() (types.Plan, error) {
-	var upgradeInfo types.Plan
+func (k Keeper) ReadUpgradeInfoFromDisk() (store.UpgradeInfo, error) {
+	var upgradeInfo store.UpgradeInfo
 
 	upgradeInfoPath, err := k.GetUpgradeInfoPath()
 	if err != nil {
