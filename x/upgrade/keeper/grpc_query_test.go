package keeper_test

import (
	gocontext "context"
	"fmt"
	"testing"

	"github.com/stretchr/testify/suite"
	tmproto "github.com/tendermint/tendermint/proto/tendermint/types"

	"github.com/cosmos/cosmos-sdk/baseapp"
	"github.com/cosmos/cosmos-sdk/simapp"
	sdk "github.com/cosmos/cosmos-sdk/types"
	"github.com/cosmos/cosmos-sdk/types/module"
	"github.com/cosmos/cosmos-sdk/x/upgrade/types"
)

type UpgradeTestSuite struct {
	suite.Suite

	app         *simapp.SimApp
	ctx         sdk.Context
	queryClient types.QueryClient
}

func (suite *UpgradeTestSuite) SetupTest() {
	suite.app = simapp.Setup(false)
	suite.ctx = suite.app.BaseApp.NewContext(false, tmproto.Header{})
	queryHelper := baseapp.NewQueryServerTestHelper(suite.ctx, suite.app.InterfaceRegistry())
	types.RegisterQueryServer(queryHelper, suite.app.UpgradeKeeper)
	suite.queryClient = types.NewQueryClient(queryHelper)
}

func (suite *UpgradeTestSuite) TestQueryCurrentPlan() {
	var (
		req         *types.QueryCurrentPlanRequest
		expResponse types.QueryCurrentPlanResponse
	)

	testCases := []struct {
		msg      string
		malleate func()
		expPass  bool
	}{
		{
			"without current upgrade plan",
			func() {
				req = &types.QueryCurrentPlanRequest{}
				expResponse = types.QueryCurrentPlanResponse{}
			},
			true,
		},
		{
			"with current upgrade plan",
			func() {
				plan := types.Plan{Name: "test-plan", Height: 5}
				suite.app.UpgradeKeeper.ScheduleUpgrade(suite.ctx, plan)

				req = &types.QueryCurrentPlanRequest{}
				expResponse = types.QueryCurrentPlanResponse{Plan: &plan}
			},
			true,
		},
	}

	for _, tc := range testCases {
		suite.Run(fmt.Sprintf("Case %s", tc.msg), func() {
			suite.SetupTest() // reset

			tc.malleate()

			res, err := suite.queryClient.CurrentPlan(gocontext.Background(), req)

			if tc.expPass {
				suite.Require().NoError(err)
				suite.Require().NotNil(res)
				suite.Require().Equal(&expResponse, res)
			} else {
				suite.Require().Error(err)
			}
		})
	}
}

func (suite *UpgradeTestSuite) TestAppliedCurrentPlan() {
	var (
		req       *types.QueryAppliedPlanRequest
		expHeight int64
	)

	testCases := []struct {
		msg      string
		malleate func()
		expPass  bool
	}{
		{
			"with non-existent upgrade plan",
			func() {
				req = &types.QueryAppliedPlanRequest{Name: "foo"}
			},
			true,
		},
		{
			"with applied upgrade plan",
			func() {
				expHeight = 5

				planName := "test-plan"
				plan := types.Plan{Name: planName, Height: expHeight}
				suite.app.UpgradeKeeper.ScheduleUpgrade(suite.ctx, plan)

				suite.ctx = suite.ctx.WithBlockHeight(expHeight)
				suite.app.UpgradeKeeper.SetUpgradeHandler(planName, func(ctx sdk.Context, plan types.Plan, vm module.VersionMap) (module.VersionMap, error) {
					return vm, nil
				})
				suite.app.UpgradeKeeper.ApplyUpgrade(suite.ctx, plan)

				req = &types.QueryAppliedPlanRequest{Name: planName}
			},
			true,
		},
	}

	for _, tc := range testCases {
		suite.Run(fmt.Sprintf("Case %s", tc.msg), func() {
			suite.SetupTest() // reset

			tc.malleate()

			res, err := suite.queryClient.AppliedPlan(gocontext.Background(), req)

			if tc.expPass {
				suite.Require().NoError(err)
				suite.Require().NotNil(res)
				suite.Require().Equal(expHeight, res.Height)
			} else {
				suite.Require().Error(err)
			}
		})
	}
}

func (suite *UpgradeTestSuite) TestVersionMap() {
	testCases := []struct {
		msg     string
<<<<<<< HEAD
		req     types.QueryVersionMap
=======
		req     types.QueryVersionMapRequest
>>>>>>> 139794f2
		single  bool
		expPass bool
	}{
		{
			msg:     "test full query",
<<<<<<< HEAD
			req:     types.QueryVersionMap{},
=======
			req:     types.QueryVersionMapRequest{},
>>>>>>> 139794f2
			single:  false,
			expPass: true,
		},
		{
			msg:     "test single module",
<<<<<<< HEAD
			req:     types.QueryVersionMap{ModuleName: "bank"},
=======
			req:     types.QueryVersionMapRequest{ModuleName: "bank"},
>>>>>>> 139794f2
			single:  true,
			expPass: true,
		},
		{
			msg:     "test non-existent module",
<<<<<<< HEAD
			req:     types.QueryVersionMap{ModuleName: "abcdefg"},
=======
			req:     types.QueryVersionMapRequest{ModuleName: "abcdefg"},
>>>>>>> 139794f2
			single:  true,
			expPass: false,
		},
	}

	actualVM := suite.app.UpgradeKeeper.GetModuleVersionMap(suite.ctx)

	for _, tc := range testCases {
		suite.Run(fmt.Sprintf("Case %s", tc.msg), func() {
			suite.SetupTest() // reset

			res, err := suite.queryClient.VersionMap(gocontext.Background(), &tc.req)

			if tc.expPass {
				suite.Require().NoError(err)
				suite.Require().NotNil(res)

				if tc.single {
					// test that the single module response is valid
					suite.Require().Len(res.VersionMap, 1)
<<<<<<< HEAD
					suite.Require().Equal(res.VersionMap[tc.req.ModuleName], actualVM[tc.req.ModuleName])
				} else {
					// check that the full response is valid
					suite.Require().NotEmpty(res.VersionMap)
					for m, v := range res.VersionMap {
						suite.Require().Equal(actualVM[m], v)
=======
					// make sure we got the right values
					suite.Require().Equal(actualVM[tc.req.ModuleName], res.VersionMap[0].Version)
					suite.Require().Equal(tc.req.ModuleName, res.VersionMap[0].Module)
				} else {
					// check that the full response is valid
					suite.Require().NotEmpty(res.VersionMap)
					suite.Require().Equal(len(res.VersionMap), len(actualVM))
					for _, v := range res.VersionMap {
						suite.Require().Equal(v.Version, actualVM[v.Module])
>>>>>>> 139794f2
					}
				}
			} else {
				suite.Require().Error(err)
			}
		})
	}
}

func TestUpgradeTestSuite(t *testing.T) {
	suite.Run(t, new(UpgradeTestSuite))
}<|MERGE_RESOLUTION|>--- conflicted
+++ resolved
@@ -143,41 +143,25 @@
 func (suite *UpgradeTestSuite) TestVersionMap() {
 	testCases := []struct {
 		msg     string
-<<<<<<< HEAD
-		req     types.QueryVersionMap
-=======
 		req     types.QueryVersionMapRequest
->>>>>>> 139794f2
 		single  bool
 		expPass bool
 	}{
 		{
 			msg:     "test full query",
-<<<<<<< HEAD
-			req:     types.QueryVersionMap{},
-=======
 			req:     types.QueryVersionMapRequest{},
->>>>>>> 139794f2
 			single:  false,
 			expPass: true,
 		},
 		{
 			msg:     "test single module",
-<<<<<<< HEAD
-			req:     types.QueryVersionMap{ModuleName: "bank"},
-=======
 			req:     types.QueryVersionMapRequest{ModuleName: "bank"},
->>>>>>> 139794f2
 			single:  true,
 			expPass: true,
 		},
 		{
 			msg:     "test non-existent module",
-<<<<<<< HEAD
-			req:     types.QueryVersionMap{ModuleName: "abcdefg"},
-=======
 			req:     types.QueryVersionMapRequest{ModuleName: "abcdefg"},
->>>>>>> 139794f2
 			single:  true,
 			expPass: false,
 		},
@@ -198,14 +182,6 @@
 				if tc.single {
 					// test that the single module response is valid
 					suite.Require().Len(res.VersionMap, 1)
-<<<<<<< HEAD
-					suite.Require().Equal(res.VersionMap[tc.req.ModuleName], actualVM[tc.req.ModuleName])
-				} else {
-					// check that the full response is valid
-					suite.Require().NotEmpty(res.VersionMap)
-					for m, v := range res.VersionMap {
-						suite.Require().Equal(actualVM[m], v)
-=======
 					// make sure we got the right values
 					suite.Require().Equal(actualVM[tc.req.ModuleName], res.VersionMap[0].Version)
 					suite.Require().Equal(tc.req.ModuleName, res.VersionMap[0].Module)
@@ -215,7 +191,6 @@
 					suite.Require().Equal(len(res.VersionMap), len(actualVM))
 					for _, v := range res.VersionMap {
 						suite.Require().Equal(v.Version, actualVM[v.Module])
->>>>>>> 139794f2
 					}
 				}
 			} else {
