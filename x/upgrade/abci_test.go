package upgrade_test

import (
	"encoding/json"
	"errors"
	"fmt"
	"os"
	"testing"
	"time"

	"github.com/stretchr/testify/require"
	abci "github.com/tendermint/tendermint/abci/types"
	"github.com/tendermint/tendermint/libs/log"
	tmproto "github.com/tendermint/tendermint/proto/tendermint/types"
	dbm "github.com/tendermint/tm-db"

	"github.com/cosmos/cosmos-sdk/simapp"
	sdk "github.com/cosmos/cosmos-sdk/types"
	sdkerrors "github.com/cosmos/cosmos-sdk/types/errors"
	"github.com/cosmos/cosmos-sdk/types/module"
	govtypes "github.com/cosmos/cosmos-sdk/x/gov/types"
	"github.com/cosmos/cosmos-sdk/x/upgrade"
	"github.com/cosmos/cosmos-sdk/x/upgrade/keeper"
	"github.com/cosmos/cosmos-sdk/x/upgrade/types"
)

type TestSuite struct {
	module  module.AppModule
	keeper  keeper.Keeper
	querier sdk.Querier
	handler govtypes.Handler
	ctx     sdk.Context
}

var s TestSuite

func setupTest(height int64, skip map[int64]bool) TestSuite {
	db := dbm.NewMemDB()
	app := simapp.NewSimApp(log.NewNopLogger(), db, nil, true, skip, simapp.DefaultNodeHome, 0, simapp.MakeTestEncodingConfig(), simapp.EmptyAppOptions{})
	genesisState := simapp.NewDefaultGenesisState(app.AppCodec())
	stateBytes, err := json.MarshalIndent(genesisState, "", "  ")
	if err != nil {
		panic(err)
	}
	app.InitChain(
		abci.RequestInitChain{
			Validators:    []abci.ValidatorUpdate{},
			AppStateBytes: stateBytes,
		},
	)

	s.keeper = app.UpgradeKeeper
	s.ctx = app.BaseApp.NewContext(false, tmproto.Header{Height: height, Time: time.Now()})

	s.module = upgrade.NewAppModule(s.keeper)
	s.querier = s.module.LegacyQuerierHandler(app.LegacyAmino())
	s.handler = upgrade.NewSoftwareUpgradeProposalHandler(s.keeper)
	return s
}

func TestRequireName(t *testing.T) {
	s := setupTest(10, map[int64]bool{})

	err := s.handler(s.ctx, &types.SoftwareUpgradeProposal{Title: "prop", Plan: types.Plan{}})
	require.NotNil(t, err)
	require.True(t, errors.Is(sdkerrors.ErrInvalidRequest, err), err)
}

func TestRequireFutureBlock(t *testing.T) {
	s := setupTest(10, map[int64]bool{})
	err := s.handler(s.ctx, &types.SoftwareUpgradeProposal{Title: "prop", Plan: types.Plan{Name: "test", Height: s.ctx.BlockHeight()}})
	require.NotNil(t, err)
	require.True(t, errors.Is(sdkerrors.ErrInvalidRequest, err), err)
}

func TestDoHeightUpgrade(t *testing.T) {
	s := setupTest(10, map[int64]bool{})
	t.Log("Verify can schedule an upgrade")
	err := s.handler(s.ctx, &types.SoftwareUpgradeProposal{Title: "prop", Plan: types.Plan{Name: "test", Height: s.ctx.BlockHeight() + 1}})
	require.Nil(t, err)

	VerifyDoUpgrade(t)
}

func TestCanOverwriteScheduleUpgrade(t *testing.T) {
	s := setupTest(10, map[int64]bool{})
	t.Log("Can overwrite plan")
	err := s.handler(s.ctx, &types.SoftwareUpgradeProposal{Title: "prop", Plan: types.Plan{Name: "bad_test", Height: s.ctx.BlockHeight() + 10}})
	require.Nil(t, err)
	err = s.handler(s.ctx, &types.SoftwareUpgradeProposal{Title: "prop", Plan: types.Plan{Name: "test", Height: s.ctx.BlockHeight() + 1}})
	require.Nil(t, err)

	VerifyDoUpgrade(t)
}

func VerifyDoUpgrade(t *testing.T) {
	t.Log("Verify that a panic happens at the upgrade height")
	newCtx := s.ctx.WithBlockHeight(s.ctx.BlockHeight() + 1).WithBlockTime(time.Now())

	req := abci.RequestBeginBlock{Header: newCtx.BlockHeader()}
	require.Panics(t, func() {
		s.module.BeginBlock(newCtx, req)
	})

	t.Log("Verify that the upgrade can be successfully applied with a handler")
	s.keeper.SetUpgradeHandler("test", func(ctx sdk.Context, plan types.Plan, vm module.VersionMap) (module.VersionMap, error) {
		return vm, nil
	})
	require.NotPanics(t, func() {
		s.module.BeginBlock(newCtx, req)
	})

	VerifyCleared(t, newCtx)
}

func VerifyDoUpgradeWithCtx(t *testing.T, newCtx sdk.Context, proposalName string) {
	t.Log("Verify that a panic happens at the upgrade height")
	req := abci.RequestBeginBlock{Header: newCtx.BlockHeader()}
	require.Panics(t, func() {
		s.module.BeginBlock(newCtx, req)
	})

	t.Log("Verify that the upgrade can be successfully applied with a handler")
	s.keeper.SetUpgradeHandler(proposalName, func(ctx sdk.Context, plan types.Plan, vm module.VersionMap) (module.VersionMap, error) {
		return vm, nil
	})
	require.NotPanics(t, func() {
		s.module.BeginBlock(newCtx, req)
	})

	VerifyCleared(t, newCtx)
}

func TestHaltIfTooNew(t *testing.T) {
	s := setupTest(10, map[int64]bool{})
	t.Log("Verify that we don't panic with registered plan not in database at all")
	var called int
	s.keeper.SetUpgradeHandler("future", func(ctx sdk.Context, plan types.Plan, vm module.VersionMap) (module.VersionMap, error) {
		called++
		return vm, nil
	})

	newCtx := s.ctx.WithBlockHeight(s.ctx.BlockHeight() + 1).WithBlockTime(time.Now())
	req := abci.RequestBeginBlock{Header: newCtx.BlockHeader()}
	require.NotPanics(t, func() {
		s.module.BeginBlock(newCtx, req)
	})
	require.Equal(t, 0, called)

	t.Log("Verify we panic if we have a registered handler ahead of time")
	err := s.handler(s.ctx, &types.SoftwareUpgradeProposal{Title: "prop", Plan: types.Plan{Name: "future", Height: s.ctx.BlockHeight() + 3}})
	require.NoError(t, err)
	require.Panics(t, func() {
		s.module.BeginBlock(newCtx, req)
	})
	require.Equal(t, 0, called)

	t.Log("Verify we no longer panic if the plan is on time")

	futCtx := s.ctx.WithBlockHeight(s.ctx.BlockHeight() + 3).WithBlockTime(time.Now())
	req = abci.RequestBeginBlock{Header: futCtx.BlockHeader()}
	require.NotPanics(t, func() {
		s.module.BeginBlock(futCtx, req)
	})
	require.Equal(t, 1, called)

	VerifyCleared(t, futCtx)
}

func VerifyCleared(t *testing.T, newCtx sdk.Context) {
	t.Log("Verify that the upgrade plan has been cleared")
	bz, err := s.querier(newCtx, []string{types.QueryCurrent}, abci.RequestQuery{})
	require.NoError(t, err)
	require.Nil(t, bz, string(bz))
}

func TestCanClear(t *testing.T) {
	s := setupTest(10, map[int64]bool{})
	t.Log("Verify upgrade is scheduled")
	err := s.handler(s.ctx, &types.SoftwareUpgradeProposal{Title: "prop", Plan: types.Plan{Name: "test", Height: s.ctx.BlockHeight() + 100}})
	require.Nil(t, err)

	err = s.handler(s.ctx, &types.CancelSoftwareUpgradeProposal{Title: "cancel"})
	require.Nil(t, err)

	VerifyCleared(t, s.ctx)
}

func TestCantApplySameUpgradeTwice(t *testing.T) {
	s := setupTest(10, map[int64]bool{})
	height := s.ctx.BlockHeader().Height + 1
	err := s.handler(s.ctx, &types.SoftwareUpgradeProposal{Title: "prop", Plan: types.Plan{Name: "test", Height: height}})
	require.Nil(t, err)
	VerifyDoUpgrade(t)
	t.Log("Verify an executed upgrade \"test\" can't be rescheduled")
	err = s.handler(s.ctx, &types.SoftwareUpgradeProposal{Title: "prop", Plan: types.Plan{Name: "test", Height: height}})
	require.NotNil(t, err)
	require.True(t, errors.Is(sdkerrors.ErrInvalidRequest, err), err)
}

func TestNoSpuriousUpgrades(t *testing.T) {
	s := setupTest(10, map[int64]bool{})
	t.Log("Verify that no upgrade panic is triggered in the BeginBlocker when we haven't scheduled an upgrade")
	req := abci.RequestBeginBlock{Header: s.ctx.BlockHeader()}
	require.NotPanics(t, func() {
		s.module.BeginBlock(s.ctx, req)
	})
}

func TestPlanStringer(t *testing.T) {
	require.Equal(t, `Upgrade Plan
  Name: test
  height: 100
  Info: .`, types.Plan{Name: "test", Height: 100, Info: ""}.String())

	require.Equal(t, fmt.Sprintf(`Upgrade Plan
  Name: test
  height: 100
  Info: .`), types.Plan{Name: "test", Height: 100, Info: ""}.String())
}

func VerifyNotDone(t *testing.T, newCtx sdk.Context, name string) {
	t.Log("Verify that upgrade was not done")
	height := s.keeper.GetDoneHeight(newCtx, name)
	require.Zero(t, height)
}

func VerifyDone(t *testing.T, newCtx sdk.Context, name string) {
	t.Log("Verify that the upgrade plan has been executed")
	height := s.keeper.GetDoneHeight(newCtx, name)
	require.NotZero(t, height)
}

func VerifySet(t *testing.T, skipUpgradeHeights map[int64]bool) {
	t.Log("Verify if the skip upgrade has been set")

	for k := range skipUpgradeHeights {
		require.True(t, s.keeper.IsSkipHeight(k))
	}
}

func TestContains(t *testing.T) {
	var (
		skipOne int64 = 11
	)
	s := setupTest(10, map[int64]bool{skipOne: true})

	VerifySet(t, map[int64]bool{skipOne: true})
	t.Log("case where array contains the element")
	require.True(t, s.keeper.IsSkipHeight(11))

	t.Log("case where array doesn't contain the element")
	require.False(t, s.keeper.IsSkipHeight(4))
}

func TestSkipUpgradeSkippingAll(t *testing.T) {
	var (
		skipOne int64 = 11
		skipTwo int64 = 20
	)
	s := setupTest(10, map[int64]bool{skipOne: true, skipTwo: true})

	newCtx := s.ctx

	req := abci.RequestBeginBlock{Header: newCtx.BlockHeader()}
	err := s.handler(s.ctx, &types.SoftwareUpgradeProposal{Title: "prop", Plan: types.Plan{Name: "test", Height: skipOne}})
	require.NoError(t, err)

	t.Log("Verify if skip upgrade flag clears upgrade plan in both cases")
	VerifySet(t, map[int64]bool{skipOne: true, skipTwo: true})

	newCtx = newCtx.WithBlockHeight(skipOne)
	require.NotPanics(t, func() {
		s.module.BeginBlock(newCtx, req)
	})

	t.Log("Verify a second proposal also is being cleared")
	err = s.handler(s.ctx, &types.SoftwareUpgradeProposal{Title: "prop2", Plan: types.Plan{Name: "test2", Height: skipTwo}})
	require.NoError(t, err)

	newCtx = newCtx.WithBlockHeight(skipTwo)
	require.NotPanics(t, func() {
		s.module.BeginBlock(newCtx, req)
	})

	// To ensure verification is being done only after both upgrades are cleared
	t.Log("Verify if both proposals are cleared")
	VerifyCleared(t, s.ctx)
	VerifyNotDone(t, s.ctx, "test")
	VerifyNotDone(t, s.ctx, "test2")
}

func TestUpgradeSkippingOne(t *testing.T) {
	var (
		skipOne int64 = 11
		skipTwo int64 = 20
	)
	s := setupTest(10, map[int64]bool{skipOne: true})

	newCtx := s.ctx

	req := abci.RequestBeginBlock{Header: newCtx.BlockHeader()}
	err := s.handler(s.ctx, &types.SoftwareUpgradeProposal{Title: "prop", Plan: types.Plan{Name: "test", Height: skipOne}})
	require.Nil(t, err)

	t.Log("Verify if skip upgrade flag clears upgrade plan in one case and does upgrade on another")
	VerifySet(t, map[int64]bool{skipOne: true})

	// Setting block height of proposal test
	newCtx = newCtx.WithBlockHeight(skipOne)
	require.NotPanics(t, func() {
		s.module.BeginBlock(newCtx, req)
	})

	t.Log("Verify the second proposal is not skipped")
	err = s.handler(s.ctx, &types.SoftwareUpgradeProposal{Title: "prop2", Plan: types.Plan{Name: "test2", Height: skipTwo}})
	require.Nil(t, err)
	// Setting block height of proposal test2
	newCtx = newCtx.WithBlockHeight(skipTwo)
	VerifyDoUpgradeWithCtx(t, newCtx, "test2")

	t.Log("Verify first proposal is cleared and second is done")
	VerifyNotDone(t, s.ctx, "test")
	VerifyDone(t, s.ctx, "test2")
}

func TestUpgradeSkippingOnlyTwo(t *testing.T) {
	var (
		skipOne   int64 = 11
		skipTwo   int64 = 20
		skipThree int64 = 25
	)
	s := setupTest(10, map[int64]bool{skipOne: true, skipTwo: true})

	newCtx := s.ctx

	req := abci.RequestBeginBlock{Header: newCtx.BlockHeader()}
	err := s.handler(s.ctx, &types.SoftwareUpgradeProposal{Title: "prop", Plan: types.Plan{Name: "test", Height: skipOne}})
	require.Nil(t, err)

	t.Log("Verify if skip upgrade flag clears upgrade plan in both cases and does third upgrade")
	VerifySet(t, map[int64]bool{skipOne: true, skipTwo: true})

	// Setting block height of proposal test
	newCtx = newCtx.WithBlockHeight(skipOne)
	require.NotPanics(t, func() {
		s.module.BeginBlock(newCtx, req)
	})

	// A new proposal with height in skipUpgradeHeights
	err = s.handler(s.ctx, &types.SoftwareUpgradeProposal{Title: "prop2", Plan: types.Plan{Name: "test2", Height: skipTwo}})
	require.Nil(t, err)
	// Setting block height of proposal test2
	newCtx = newCtx.WithBlockHeight(skipTwo)
	require.NotPanics(t, func() {
		s.module.BeginBlock(newCtx, req)
	})

	t.Log("Verify a new proposal is not skipped")
	err = s.handler(s.ctx, &types.SoftwareUpgradeProposal{Title: "prop3", Plan: types.Plan{Name: "test3", Height: skipThree}})
	require.Nil(t, err)
	newCtx = newCtx.WithBlockHeight(skipThree)
	VerifyDoUpgradeWithCtx(t, newCtx, "test3")

	t.Log("Verify two proposals are cleared and third is done")
	VerifyNotDone(t, s.ctx, "test")
	VerifyNotDone(t, s.ctx, "test2")
	VerifyDone(t, s.ctx, "test3")
}

func TestUpgradeWithoutSkip(t *testing.T) {
	s := setupTest(10, map[int64]bool{})
	newCtx := s.ctx.WithBlockHeight(s.ctx.BlockHeight() + 1).WithBlockTime(time.Now())
	req := abci.RequestBeginBlock{Header: newCtx.BlockHeader()}
	err := s.handler(s.ctx, &types.SoftwareUpgradeProposal{Title: "prop", Plan: types.Plan{Name: "test", Height: s.ctx.BlockHeight() + 1}})
	require.Nil(t, err)
	t.Log("Verify if upgrade happens without skip upgrade")
	require.Panics(t, func() {
		s.module.BeginBlock(newCtx, req)
	})

	VerifyDoUpgrade(t)
	VerifyDone(t, s.ctx, "test")
}

func TestDumpUpgradeInfoToFile(t *testing.T) {
	s := setupTest(10, map[int64]bool{})
	require := require.New(t)

	// require no error when the upgrade info file does not exist
	_, err := s.keeper.ReadUpgradeInfoFromDisk()
	require.NoError(err)

	planHeight := s.ctx.BlockHeight() + 1
	plan := types.Plan{
		Name:   "test",
		Height: 0, // this should be overwritten by DumpUpgradeInfoToFile
	}
	t.Log("verify if upgrade height is dumped to file")
	err = s.keeper.DumpUpgradeInfoToDisk(planHeight, plan.Name)
	require.Nil(err)

	upgradeInfo, err := s.keeper.ReadUpgradeInfoFromDisk()
	require.NoError(err)

	t.Log("Verify upgrade height from file matches ")
	require.Equal(upgradeInfo.Height, planHeight)
	require.Equal(upgradeInfo.Name, plan.Name)

	// clear the test file
	upgradeInfoFilePath, err := s.keeper.GetUpgradeInfoPath()
	require.Nil(err)
	err = os.Remove(upgradeInfoFilePath)
<<<<<<< HEAD
	require.Nil(err)
=======
	require.Nil(t, err)
}

// TODO: add testcase to for `no upgrade handler is present for last applied upgrade`.
func TestBinaryVersion(t *testing.T) {
	var skipHeight int64 = 15
	s := setupTest(10, map[int64]bool{skipHeight: true})

	testCases := []struct {
		name        string
		preRun      func() (sdk.Context, abci.RequestBeginBlock)
		expectPanic bool
	}{
		{
			"test not panic: no scheduled upgrade or applied upgrade is present",
			func() (sdk.Context, abci.RequestBeginBlock) {
				req := abci.RequestBeginBlock{Header: s.ctx.BlockHeader()}
				return s.ctx, req
			},
			false,
		},
		{
			"test not panic: upgrade handler is present for last applied upgrade",
			func() (sdk.Context, abci.RequestBeginBlock) {
				s.keeper.SetUpgradeHandler("test0", func(_ sdk.Context, _ types.Plan, vm module.VersionMap) (module.VersionMap, error) {
					return vm, nil
				})

				err := s.handler(s.ctx, &types.SoftwareUpgradeProposal{Title: "Upgrade test", Plan: types.Plan{Name: "test0", Height: s.ctx.BlockHeight() + 2}})
				require.Nil(t, err)

				newCtx := s.ctx.WithBlockHeight(12)
				s.keeper.ApplyUpgrade(newCtx, types.Plan{
					Name:   "test0",
					Height: 12,
				})

				req := abci.RequestBeginBlock{Header: newCtx.BlockHeader()}
				return newCtx, req
			},
			false,
		},
		{
			"test panic: upgrade needed",
			func() (sdk.Context, abci.RequestBeginBlock) {
				err := s.handler(s.ctx, &types.SoftwareUpgradeProposal{Title: "Upgrade test", Plan: types.Plan{Name: "test2", Height: 13}})
				require.Nil(t, err)

				newCtx := s.ctx.WithBlockHeight(13)
				req := abci.RequestBeginBlock{Header: newCtx.BlockHeader()}
				return newCtx, req
			},
			true,
		},
	}

	for _, tc := range testCases {
		ctx, req := tc.preRun()
		if tc.expectPanic {
			require.Panics(t, func() {
				s.module.BeginBlock(ctx, req)
			})
		} else {
			require.NotPanics(t, func() {
				s.module.BeginBlock(ctx, req)
			})
		}
	}
>>>>>>> 2646b474
}<|MERGE_RESOLUTION|>--- conflicted
+++ resolved
@@ -411,10 +411,7 @@
 	upgradeInfoFilePath, err := s.keeper.GetUpgradeInfoPath()
 	require.Nil(err)
 	err = os.Remove(upgradeInfoFilePath)
-<<<<<<< HEAD
 	require.Nil(err)
-=======
-	require.Nil(t, err)
 }
 
 // TODO: add testcase to for `no upgrade handler is present for last applied upgrade`.
@@ -482,5 +479,4 @@
 			})
 		}
 	}
->>>>>>> 2646b474
 }