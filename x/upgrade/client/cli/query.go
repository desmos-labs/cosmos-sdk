--- conflicted
+++ resolved
@@ -121,11 +121,7 @@
 		Long: "Gets a map of module names and their respective consensus versions.\n" +
 			"Following versionmap with a specific module name will return only the\n" +
 			"version of that module.",
-<<<<<<< HEAD
-		Args: cobra.MinimumNArgs(0),
-=======
 		Args: cobra.MaximumNArgs(1),
->>>>>>> 139794f2
 		RunE: func(cmd *cobra.Command, args []string) error {
 			clientCtx, err := client.GetClientQueryContext(cmd)
 			if err != nil {
@@ -133,21 +129,12 @@
 			}
 
 			queryClient := types.NewQueryClient(clientCtx)
-<<<<<<< HEAD
-			var params types.QueryVersionMap
-
-			if len(args) == 1 {
-				params = types.QueryVersionMap{ModuleName: args[0]}
-			} else {
-				params = types.QueryVersionMap{}
-=======
 			var params types.QueryVersionMapRequest
 
 			if len(args) == 1 {
 				params = types.QueryVersionMapRequest{ModuleName: args[0]}
 			} else {
 				params = types.QueryVersionMapRequest{}
->>>>>>> 139794f2
 			}
 
 			res, err := queryClient.VersionMap(cmd.Context(), &params)
