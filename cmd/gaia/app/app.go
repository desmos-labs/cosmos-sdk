--- conflicted
+++ resolved
@@ -60,15 +60,11 @@
 func NewGaiaApp(logger log.Logger, db dbm.DB, traceStore io.Writer, baseAppOptions ...func(*bam.BaseApp)) *GaiaApp {
 	cdc := MakeCodec()
 
-	bApp := bam.NewBaseApp(appName, cdc, logger, db, baseAppOptions...)
+	bApp := bam.NewBaseAppNoCodec(appName, logger, db, auth.DefaultTxDecoder(cdc), baseAppOptions...)
 	bApp.SetCommitMultiStoreTracer(traceStore)
 
 	var app = &GaiaApp{
-<<<<<<< HEAD
-		BaseApp:          bam.NewBaseAppNoCodec(appName, logger, db, auth.DefaultTxDecoder(cdc)),
-=======
 		BaseApp:          bApp,
->>>>>>> 43b9cc6d
 		cdc:              cdc,
 		keyMain:          sdk.NewKVStoreKey("main"),
 		keyAccount:       sdk.NewKVStoreKey("acc"),
