# State

## Signing Info

Every block includes a set of precommits by the validators for the previous block, 
known as the LastCommit. A LastCommit is valid so long as it contains precommits from +2/3 of voting power.

Proposers are incentivized to include precommits from all
validators in the LastCommit by receiving additional fees
proportional to the difference between the voting power included in the
LastCommit and +2/3 (see [TODO](https://github.com/cosmos/cosmos-sdk/issues/967)).

Validators are penalized for failing to be included in the LastCommit for some
number of blocks by being automatically unbonded.

Information about validator activity is tracked in a `ValidatorSigningInfo`. 
It is indexed in the store as follows:

- SigningInfo: ` 0x01 | ValTendermintAddr -> amino(valSigningInfo)`
- SigningBitArray: ` 0x02 | ValTendermintAddr | LittleEndianUint64(signArrayIndex) -> VarInt(didSign)`

The first map allows us to easily lookup the recent signing info for a
validator, according to the Tendermint validator address. The second map acts as
a bit-array of size `SIGNED_BLOCKS_WINDOW` that tells us if the validator signed for a given index in the bit-array.

The index in the bit-array is given as little endian uint64.

The result is a `varint` that takes on `0` or `1`, where `0` indicates the
validator did not sign the corresponding block, and `1` indicates they did.

Note that the SigningBitArray is not explicitly initialized up-front. Keys are
added as we progress through the first `SIGNED_BLOCKS_WINDOW` blocks for a newly
bonded validator.

The information stored for tracking validator liveness is as follows:

```go
type ValidatorSigningInfo struct {
    StartHeight           int64     // Height at which the validator became able to sign blocks
    IndexOffset           int64     // Offset into the signed block bit array
    JailedUntilHeight     int64     // Block height until which the validator is jailed,
                                    // or sentinel value of 0 for not jailed
    SignedBlocksCounter   int64     // Running counter of signed blocks
}

```

Where:
* `StartHeight` is set to the height that the candidate became an active validator (with non-zero voting power).
* `IndexOffset` is incremented each time the candidate was a bonded validator in a block (and may have signed a precommit or not).
<<<<<<< HEAD
* `JailedUntil` is set whenever the candidate is revoked due to downtime
* `SignedBlocksCounter` is a counter kept to avoid unnecessary array reads. `SignedBlocksBitArray.Sum() == SignedBlocksCounter` always.

## Slashing Period

A slashing period is a start and end block height associated with a particular validator,
within which only the "worst infraction counts": the total amount of slashing for
infractions committed within the period (and discovered whenever) is capped at the
penalty for the worst offense.

This period starts when a validator is first bonded and ends when a validator is slashed & jailed
for any reason. When the validator rejoins the validator set (perhaps through unjailing themselves,
and perhaps also changing signing keys), they enter into a new period.

Slashing periods are indexed in the store as follows:

- SlashingPeriod: ` 0x03 | ValTendermintAddr | StartHeight -> amino(slashingPeriod) `

This allows us to look up slashing period by a validator's address, the only lookup necessary,
and iterate over start height to efficiently retrieve the most recent slashing period(s)
or those beginning after a given height.

```go
type SlashingPeriod struct {
    ValidatorAddr         sdk.ValAddress      // Tendermint address of the validator
    StartHeight           int64               // Block height at which slashing period begin
    EndHeight             int64               // Block height at which slashing period ended
    SlashedSoFar          sdk.Rat             // Fraction slashed so far, cumulative
}
```
=======
* `JailedUntil` is set whenever the candidate is jailed due to downtime
* `SignedBlocksCounter` is a counter kept to avoid unnecessary array reads. `SignedBlocksBitArray.Sum() == SignedBlocksCounter` always.
>>>>>>> 17f234bf
<|MERGE_RESOLUTION|>--- conflicted
+++ resolved
@@ -48,8 +48,7 @@
 Where:
 * `StartHeight` is set to the height that the candidate became an active validator (with non-zero voting power).
 * `IndexOffset` is incremented each time the candidate was a bonded validator in a block (and may have signed a precommit or not).
-<<<<<<< HEAD
-* `JailedUntil` is set whenever the candidate is revoked due to downtime
+* `JailedUntil` is set whenever the candidate is jailed due to downtime
 * `SignedBlocksCounter` is a counter kept to avoid unnecessary array reads. `SignedBlocksBitArray.Sum() == SignedBlocksCounter` always.
 
 ## Slashing Period
@@ -78,8 +77,4 @@
     EndHeight             int64               // Block height at which slashing period ended
     SlashedSoFar          sdk.Rat             // Fraction slashed so far, cumulative
 }
-```
-=======
-* `JailedUntil` is set whenever the candidate is jailed due to downtime
-* `SignedBlocksCounter` is a counter kept to avoid unnecessary array reads. `SignedBlocksBitArray.Sum() == SignedBlocksCounter` always.
->>>>>>> 17f234bf
+```