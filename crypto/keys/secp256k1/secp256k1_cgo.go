--- conflicted
+++ resolved
@@ -1,10 +1,5 @@
-<<<<<<< HEAD
-//go:build libsecp256k1
-// +build libsecp256k1
-=======
 //go:build libsecp256k1_sdk
 // +build libsecp256k1_sdk
->>>>>>> 9494992b
 
 package secp256k1
 
