## PENDING

BREAKING CHANGES

* Gaia REST API (`gaiacli advanced rest-server`)
    * [x/stake] Validator.Owner renamed to Validator.Operator

* Gaia CLI  (`gaiacli`)
    * [x/stake] Validator.Owner renamed to Validator.Operator
    * [cli] unsafe_reset_all, show_validator, and show_node_id have been renamed to unsafe-reset-all, show-validator, and show-node-id
    * [cli] \#1983 --print-response now defaults to true in commands that create and send a transaction
    * [cli] \#1983 you can now pass --pubkey or --address to gaiacli keys show to return a plaintext representation of the key's address or public key for use with other commands
    * [cli] \#2061 changed proposalID in governance REST endpoints to proposal-id
    * [cli] \#2014 `gaiacli advanced` no longer exists - to access `ibc`, `rest-server`, and `validator-set` commands use `gaiacli ibc`, `gaiacli rest-server`, and `gaiacli tendermint`, respectively

* Gaia
    * Make the transient store key use a distinct store key. [#2013](https://github.com/cosmos/cosmos-sdk/pull/2013)
    * [x/stake] \#1901 Validator type's Owner field renamed to Operator; Validator's GetOwner() renamed accordingly to comply with the SDK's Validator interface.
<<<<<<< HEAD
    * [docs] [#2001](https://github.com/cosmos/cosmos-sdk/pull/2001) Update slashing spec for slashing period
=======
    * [x/stake, x/slashing] [#1305](https://github.com/cosmos/cosmos-sdk/issues/1305) - Rename "revoked" to "jailed"
>>>>>>> 17f234bf

* SDK
    * [core] \#1807 Switch from use of rational to decimal
    * [types] \#1901 Validator interface's GetOwner() renamed to GetOperator()

* Tendermint


FEATURES

* Gaia REST API (`gaiacli advanced rest-server`)
  * [lcd] Endpoints to query staking pool and params

* Gaia CLI  (`gaiacli`)
  * [cli] Cmds to query staking pool and params
  * [gov][cli] #2062 added `--proposal` flag to `submit-proposal` that allows a JSON file containing a proposal to be passed in

* Gaia

* SDK
  * [querier] added custom querier functionality, so ABCI query requests can be handled by keepers

* Tendermint


IMPROVEMENTS

* Gaia REST API (`gaiacli advanced rest-server`)
    * [x/stake] \#2000 Added tests for new staking endpoints

* Gaia CLI  (`gaiacli`)
    * [cli] #2060 removed `--select` from `block` command

* Gaia
    * [x/stake] [#2023](https://github.com/cosmos/cosmos-sdk/pull/2023) Terminate iteration loop in `UpdateBondedValidators` and `UpdateBondedValidatorsFull` when the first revoked validator is encountered and perform a sanity check. 
    * [x/auth] Signature verification's gas cost now accounts for pubkey type. [#2046](https://github.com/tendermint/tendermint/pull/2046)

* SDK
    * [tools] Make get_vendor_deps deletes `.vendor-new` directories, in case scratch files are present.

* Tendermint


BUG FIXES

* Gaia REST API (`gaiacli advanced rest-server`)

* Gaia CLI  (`gaiacli`)
    * [cli] \#1997 Handle panics gracefully when `gaiacli stake {delegation,unbond}` fail to unmarshal delegation.

* Gaia

* SDK
    * \#1988 Make us compile on OpenBSD (disable ledger) [#1988] (https://github.com/cosmos/cosmos-sdk/issues/1988)
    * \#2105 Fix DB Iterator leak, which may leak a go routine.

* Tendermint<|MERGE_RESOLUTION|>--- conflicted
+++ resolved
@@ -16,12 +16,9 @@
 * Gaia
     * Make the transient store key use a distinct store key. [#2013](https://github.com/cosmos/cosmos-sdk/pull/2013)
     * [x/stake] \#1901 Validator type's Owner field renamed to Operator; Validator's GetOwner() renamed accordingly to comply with the SDK's Validator interface.
-<<<<<<< HEAD
     * [docs] [#2001](https://github.com/cosmos/cosmos-sdk/pull/2001) Update slashing spec for slashing period
-=======
     * [x/stake, x/slashing] [#1305](https://github.com/cosmos/cosmos-sdk/issues/1305) - Rename "revoked" to "jailed"
->>>>>>> 17f234bf
-
+    
 * SDK
     * [core] \#1807 Switch from use of rational to decimal
     * [types] \#1901 Validator interface's GetOwner() renamed to GetOperator()
